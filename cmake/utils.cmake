# Copyright 2017 The Effcee Authors.
#
# Licensed under the Apache License, Version 2.0 (the "License");
# you may not use this file except in compliance with the License.
# You may obtain a copy of the License at
#
#     http://www.apache.org/licenses/LICENSE-2.0
#
# Unless required by applicable law or agreed to in writing, software
# distributed under the License is distributed on an "AS IS" BASIS,
# WITHOUT WARRANTIES OR CONDITIONS OF ANY KIND, either express or implied.
# See the License for the specific language governing permissions and
# limitations under the License.

# Utility functions

function(effcee_default_c_compile_options TARGET)
  if (NOT "${MSVC}")
    target_compile_options(${TARGET} PRIVATE -Wall -Werror)
    if (ENABLE_CODE_COVERAGE)
      # The --coverage option is a synonym for -fprofile-arcs -ftest-coverage
      # when compiling.
      target_compile_options(${TARGET} PRIVATE -g -O0 --coverage)
      # The --coverage option is a synonym for -lgcov when linking for gcc.
      # For clang, it links in a different library, libclang_rt.profile, which
      # requires clang to be built with compiler-rt.
      target_link_libraries(${TARGET} PRIVATE --coverage)
    endif()
    if (NOT EFFCEE_ENABLE_SHARED_CRT)
      if (WIN32)
        # For MinGW cross compile, statically link to the libgcc runtime.
        # But it still depends on MSVCRT.dll.
        set_target_properties(${TARGET} PROPERTIES
          LINK_FLAGS "-static -static-libgcc")
      endif(WIN32)
    endif(NOT EFFCEE_ENABLE_SHARED_CRT)
    if (UNIX AND NOT MINGW)
      target_link_libraries(${TARGET} PUBLIC -pthread)
    endif()
    if (${CMAKE_C_COMPILER_ID} MATCHES "Clang")
      target_compile_options(${TARGET} PRIVATE -Wextra-semi)
    endif()
  else()
    # disable warning C4800: 'int' : forcing value to bool 'true' or 'false'
    # (performance warning)
    target_compile_options(${TARGET} PRIVATE /wd4800)
  endif()
endfunction(effcee_default_c_compile_options)

function(effcee_default_compile_options TARGET)
  effcee_default_c_compile_options(${TARGET})
<<<<<<< HEAD
  if ("${MSVC}")
    if(BUILD_SHARED_LIBS)
        target_compile_definitions(${TARGET} PRIVATE "EFFCEE_BUILDING_DLL=1")
    endif()
  else()
    # RE2's public header requires C++11.  So publicly required C++11
    target_compile_options(${TARGET} PUBLIC -std=c++11)
=======
  # RE2's public header requires C++11.  So publicly require C++11
  target_compile_features(${TARGET} PUBLIC cxx_std_11)
  if (NOT "${MSVC}")
>>>>>>> 19b4aa87
    if (NOT EFFCEE_ENABLE_SHARED_CRT)
      if (WIN32)
        # For MinGW cross compile, statically link to the C++ runtime.
        # But it still depends on MSVCRT.dll.
        set_target_properties(${TARGET} PROPERTIES
          LINK_FLAGS "-static -static-libgcc -static-libstdc++")
      endif(WIN32)
    endif(NOT EFFCEE_ENABLE_SHARED_CRT)
  endif()
endfunction(effcee_default_compile_options)<|MERGE_RESOLUTION|>--- conflicted
+++ resolved
@@ -49,19 +49,13 @@
 
 function(effcee_default_compile_options TARGET)
   effcee_default_c_compile_options(${TARGET})
-<<<<<<< HEAD
+  # RE2's public header requires C++11.  So publicly require C++11
+  target_compile_features(${TARGET} PUBLIC cxx_std_11)
   if ("${MSVC}")
     if(BUILD_SHARED_LIBS)
         target_compile_definitions(${TARGET} PRIVATE "EFFCEE_BUILDING_DLL=1")
     endif()
   else()
-    # RE2's public header requires C++11.  So publicly required C++11
-    target_compile_options(${TARGET} PUBLIC -std=c++11)
-=======
-  # RE2's public header requires C++11.  So publicly require C++11
-  target_compile_features(${TARGET} PUBLIC cxx_std_11)
-  if (NOT "${MSVC}")
->>>>>>> 19b4aa87
     if (NOT EFFCEE_ENABLE_SHARED_CRT)
       if (WIN32)
         # For MinGW cross compile, statically link to the C++ runtime.
